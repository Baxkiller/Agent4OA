fastapi
motor
pymongo
pandas
numpy
torch
transformers
datasets
requests
aiohttp
jinja2
python-dateutil
tqdm
opencv-python
yt-dlp
beautifulsoup4
selenium
webdriver-manager
scikit-learn
nltk
spacy
detoxify
dashscope>=1.10.0
uvicorn
python-multipart
Pillow
moviepy
pydub
ffmpeg-python
python-dotenv
aiofiles
httpx

<<<<<<< HEAD
# 语音识别增强依赖 (可选)
#vosk>=0.3.45              # 离线语音识别，支持中文
baidu-aip>=4.16.0         # 百度语音识别API (可选)
#pyaudio>=0.2.11           # 音频处理 (某些环境可能需要)
#wave>=0.0.2               # WAV文件处理

# 阿里云通义听悟语音识别
#aliyun-python-sdk-core-v3>=2.13.36  # 阿里云Python SDK核心库
oss2>=2.17.0              # 阿里云OSS SDK (用于文件上传，可选)
=======
# 阿里云通义听悟语音识别
aliyun-python-sdk-core-v3>=2.13.36  # 阿里云Python SDK核心库
oss2>=2.17.0              # 阿里云OSS SDK (用于文件上传，可选)

# 阿里云通义听悟实时ASR接口依赖

# 阿里云SDK核心库 (注意版本兼容性)
aliyun-python-sdk-core==2.13.36
aliyun-python-sdk-core-v3==2.13.33

# 基础依赖
six>=1.16.0
requests>=2.25.1
jmespath>=0.10.0
cryptography>=3.4.8

# WebSocket客户端
websockets>=10.4

# 其他可能需要的依赖
urllib3>=1.26.0
certifi>=2021.5.25

# 阿里云OSS SDK
>>>>>>> 4e6427ea
<|MERGE_RESOLUTION|>--- conflicted
+++ resolved
@@ -31,17 +31,7 @@
 aiofiles
 httpx
 
-<<<<<<< HEAD
-# 语音识别增强依赖 (可选)
-#vosk>=0.3.45              # 离线语音识别，支持中文
-baidu-aip>=4.16.0         # 百度语音识别API (可选)
-#pyaudio>=0.2.11           # 音频处理 (某些环境可能需要)
-#wave>=0.0.2               # WAV文件处理
 
-# 阿里云通义听悟语音识别
-#aliyun-python-sdk-core-v3>=2.13.36  # 阿里云Python SDK核心库
-oss2>=2.17.0              # 阿里云OSS SDK (用于文件上传，可选)
-=======
 # 阿里云通义听悟语音识别
 aliyun-python-sdk-core-v3>=2.13.36  # 阿里云Python SDK核心库
 oss2>=2.17.0              # 阿里云OSS SDK (用于文件上传，可选)
@@ -65,5 +55,5 @@
 urllib3>=1.26.0
 certifi>=2021.5.25
 
-# 阿里云OSS SDK
->>>>>>> 4e6427ea
+# # 阿里云OSS SDK
+# >>>>>>> 4e6427ea2ee8eb3ad28c86cc6e71640c4c091ce4